# Cloudflare Python API library

[![PyPI version](https://img.shields.io/pypi/v/cloudflare.svg)](https://pypi.org/project/cloudflare/)

The Cloudflare Python library provides convenient access to the Cloudflare REST API from any Python 3.8+
application. The library includes type definitions for all request params and response fields,
and offers both synchronous and asynchronous clients powered by [httpx](https://github.com/encode/httpx).

## Documentation

The REST API documentation can be found on [developers.cloudflare.com](https://developers.cloudflare.com/api). The full API of this library can be found in [api.md](api.md).

## Installation

```sh
# install from PyPI
pip install cloudflare
```

## Usage

The full API of this library can be found in [api.md](api.md).

```python
import os
from cloudflare import Cloudflare

client = Cloudflare(
    api_email=os.environ.get("CLOUDFLARE_EMAIL"),  # This is the default and can be omitted
    api_key=os.environ.get("CLOUDFLARE_API_KEY"),  # This is the default and can be omitted
)

zone = client.zones.create(
    account={"id": "023e105f4ecef8ad9ca31a8372d0c353"},
    name="example.com",
    type="full",
)
print(zone.id)
```

While you can provide a `api_email` keyword argument,
we recommend using [python-dotenv](https://pypi.org/project/python-dotenv/)
to add `CLOUDFLARE_EMAIL="user@example.com"` to your `.env` file
so that your API Email is not stored in source control.

## Async usage

Simply import `AsyncCloudflare` instead of `Cloudflare` and use `await` with each API call:

```python
import os
import asyncio
from cloudflare import AsyncCloudflare

client = AsyncCloudflare(
    api_email=os.environ.get("CLOUDFLARE_EMAIL"),  # This is the default and can be omitted
    api_key=os.environ.get("CLOUDFLARE_API_KEY"),  # This is the default and can be omitted
)


async def main() -> None:
    zone = await client.zones.create(
        account={"id": "023e105f4ecef8ad9ca31a8372d0c353"},
        name="example.com",
        type="full",
    )
    print(zone.id)


asyncio.run(main())
```

Functionality between the synchronous and asynchronous clients is otherwise identical.

## Using types

Nested request parameters are [TypedDicts](https://docs.python.org/3/library/typing.html#typing.TypedDict). Responses are [Pydantic models](https://docs.pydantic.dev) which also provide helper methods for things like:

- Serializing back into JSON, `model.to_json()`
- Converting to a dictionary, `model.to_dict()`

Typed requests and responses provide autocomplete and documentation within your editor. If you would like to see type errors in VS Code to help catch bugs earlier, set `python.analysis.typeCheckingMode` to `basic`.

## Pagination

List methods in the Cloudflare API are paginated.

This library provides auto-paginating iterators with each list response, so you do not have to request successive pages manually:

```python
from cloudflare import Cloudflare

client = Cloudflare()

all_accounts = []
# Automatically fetches more pages as needed.
for account in client.accounts.list():
    # Do something with account here
    all_accounts.append(account)
print(all_accounts)
```

Or, asynchronously:

```python
import asyncio
from cloudflare import AsyncCloudflare

client = AsyncCloudflare()


async def main() -> None:
    all_accounts = []
    # Iterate through items across all pages, issuing requests as needed.
    async for account in client.accounts.list():
        all_accounts.append(account)
    print(all_accounts)


asyncio.run(main())
```

Alternatively, you can use the `.has_next_page()`, `.next_page_info()`, or `.get_next_page()` methods for more granular control working with pages:

```python
first_page = await client.accounts.list()
if first_page.has_next_page():
    print(f"will fetch next page using these details: {first_page.next_page_info()}")
    next_page = await first_page.get_next_page()
    print(f"number of items we just fetched: {len(next_page.result)}")

# Remove `await` for non-async usage.
```

Or just work directly with the returned data:

```python
first_page = await client.accounts.list()
for account in first_page.result:
    print(account.id)

# Remove `await` for non-async usage.
```

## Handling errors

When the library is unable to connect to the API (for example, due to network connection problems or a timeout), a subclass of `cloudflare.APIConnectionError` is raised.

When the API returns a non-success status code (that is, 4xx or 5xx
response), a subclass of `cloudflare.APIStatusError` is raised, containing `status_code` and `response` properties.

All errors inherit from `cloudflare.APIError`.

```python
import cloudflare
from cloudflare import Cloudflare

client = Cloudflare()

try:
    client.zones.get(
        zone_id="023e105f4ecef8ad9ca31a8372d0c353",
    )
except cloudflare.APIConnectionError as e:
    print("The server could not be reached")
    print(e.__cause__)  # an underlying Exception, likely raised within httpx.
except cloudflare.RateLimitError as e:
    print("A 429 status code was received; we should back off a bit.")
except cloudflare.APIStatusError as e:
    print("Another non-200-range status code was received")
    print(e.status_code)
    print(e.response)
```

Error codes are as follows:

| Status Code | Error Type                 |
| ----------- | -------------------------- |
| 400         | `BadRequestError`          |
| 401         | `AuthenticationError`      |
| 403         | `PermissionDeniedError`    |
| 404         | `NotFoundError`            |
| 422         | `UnprocessableEntityError` |
| 429         | `RateLimitError`           |
| >=500       | `InternalServerError`      |
| N/A         | `APIConnectionError`       |

### Retries

Certain errors are automatically retried 2 times by default, with a short exponential backoff.
Connection errors (for example, due to a network connectivity problem), 408 Request Timeout, 409 Conflict,
429 Rate Limit, and >=500 Internal errors are all retried by default.

You can use the `max_retries` option to configure or disable retry settings:

```python
from cloudflare import Cloudflare

# Configure the default for all requests:
client = Cloudflare(
    # default is 2
    max_retries=0,
)

# Or, configure per-request:
client.with_options(max_retries=5).zones.get(
    zone_id="023e105f4ecef8ad9ca31a8372d0c353",
)
```

### Timeouts

By default requests time out after 1 minute. You can configure this with a `timeout` option,
which accepts a float or an [`httpx.Timeout`](https://www.python-httpx.org/advanced/#fine-tuning-the-configuration) object:

```python
from cloudflare import Cloudflare

# Configure the default for all requests:
client = Cloudflare(
    # 20 seconds (default is 1 minute)
    timeout=20.0,
)

# More granular control:
client = Cloudflare(
    timeout=httpx.Timeout(60.0, read=5.0, write=10.0, connect=2.0),
)

# Override per-request:
client.with_options(timeout=5.0).zones.edit(
    zone_id="023e105f4ecef8ad9ca31a8372d0c353",
)
```

On timeout, an `APITimeoutError` is thrown.

Note that requests that time out are [retried twice by default](#retries).

## Advanced

### Logging

We use the standard library [`logging`](https://docs.python.org/3/library/logging.html) module.

You can enable logging by setting the environment variable `CLOUDFLARE_LOG` to `info`.

```shell
$ export CLOUDFLARE_LOG=info
```

Or to `debug` for more verbose logging.

### How to tell whether `None` means `null` or missing

In an API response, a field may be explicitly `null`, or missing entirely; in either case, its value is `None` in this library. You can differentiate the two cases with `.model_fields_set`:

```py
if response.my_field is None:
  if 'my_field' not in response.model_fields_set:
    print('Got json like {}, without a "my_field" key present at all.')
  else:
    print('Got json like {"my_field": null}.')
```

### Accessing raw response data (e.g. headers)

The "raw" Response object can be accessed by prefixing `.with_raw_response.` to any HTTP method call, e.g.,

```py
from cloudflare import Cloudflare

client = Cloudflare()
response = client.zones.with_raw_response.create(
    account={
        "id": "023e105f4ecef8ad9ca31a8372d0c353"
    },
    name="example.com",
    type="full",
)
print(response.headers.get('X-My-Header'))

zone = response.parse()  # get the object that `zones.create()` would have returned
print(zone.id)
```

These methods return an [`APIResponse`](https://github.com/cloudflare/cloudflare-python/tree/main/src/cloudflare/_response.py) object.

The async client returns an [`AsyncAPIResponse`](https://github.com/cloudflare/cloudflare-python/tree/main/src/cloudflare/_response.py) with the same structure, the only difference being `await`able methods for reading the response content.

#### `.with_streaming_response`

The above interface eagerly reads the full response body when you make the request, which may not always be what you want.

To stream the response body, use `.with_streaming_response` instead, which requires a context manager and only reads the response body once you call `.read()`, `.text()`, `.json()`, `.iter_bytes()`, `.iter_text()`, `.iter_lines()` or `.parse()`. In the async client, these are async methods.

```python
with client.zones.with_streaming_response.create(
    account={"id": "023e105f4ecef8ad9ca31a8372d0c353"},
    name="example.com",
    type="full",
) as response:
    print(response.headers.get("X-My-Header"))

    for line in response.iter_lines():
        print(line)
```

The context manager is required so that the response will reliably be closed.

### Making custom/undocumented requests

This library is typed for convenient access to the documented API.

If you need to access undocumented endpoints, params, or response properties, the library can still be used.

#### Undocumented endpoints

To make requests to undocumented endpoints, you can make requests using `client.get`, `client.post`, and other
http verbs. Options on the client will be respected (such as retries) when making this request.

```py
import httpx

response = client.post(
    "/foo",
    cast_to=httpx.Response,
    body={"my_param": True},
)

print(response.headers.get("x-foo"))
```

#### Undocumented request params

If you want to explicitly send an extra param, you can do so with the `extra_query`, `extra_body`, and `extra_headers` request
options.

#### Undocumented response properties

To access undocumented response properties, you can access the extra fields like `response.unknown_prop`. You
can also get all the extra fields on the Pydantic model as a dict with
[`response.model_extra`](https://docs.pydantic.dev/latest/api/base_model/#pydantic.BaseModel.model_extra).

### Configuring the HTTP client

You can directly override the [httpx client](https://www.python-httpx.org/api/#client) to customize it for your use case, including:

- Support for [proxies](https://www.python-httpx.org/advanced/proxies/)
- Custom [transports](https://www.python-httpx.org/advanced/transports/)
- Additional [advanced](https://www.python-httpx.org/advanced/clients/) functionality

```python
import httpx
from cloudflare import Cloudflare, DefaultHttpxClient

client = Cloudflare(
    # Or use the `CLOUDFLARE_BASE_URL` env var
    base_url="http://my.test.server.example.com:8083",
    http_client=DefaultHttpxClient(
        proxy="http://my.test.proxy.example.com",
        transport=httpx.HTTPTransport(local_address="0.0.0.0"),
    ),
)
```

You can also customize the client on a per-request basis by using `with_options()`:

```python
client.with_options(http_client=DefaultHttpxClient(...))
```

### Managing HTTP resources

By default the library closes underlying HTTP connections whenever the client is [garbage collected](https://docs.python.org/3/reference/datamodel.html#object.__del__). You can manually close the client using the `.close()` method if desired, or with a context manager that closes when exiting.

```py
from cloudflare import Cloudflare

with Cloudflare() as client:
  # make requests here
  ...

# HTTP client is now closed
```

## Semantic versioning

This package generally follows [SemVer](https://semver.org/spec/v2.0.0.html) conventions, though certain backwards-incompatible changes may be released as minor versions:

1. Changes that only affect static types, without breaking runtime behavior.
<<<<<<< HEAD
2. Changes to library internals which are technically public but not intended or documented for external use. _(Please open a GitHub issue to let us know if you are relying on such internals.)_
3. Changes that we do not expect to impact the vast majority of users in practice.

We take backwards-compatibility seriously and work hard to ensure you can rely on a smooth upgrade experience.
=======
1. Changes to library internals which are technically public but not intended or documented for external use. _(Please open a GitHub issue to let us know if you are relying on such internals)_.
1. Changes that we do not expect to impact the vast majority of users in practice.
>>>>>>> 73b0636f

> [!WARNING]
> In addition to the above, changes to type names, structure or methods _may_ occur as we stabilise the automated codegen pipeline. This will be removed in the future once we are further along and the service owner OpenAPI schemas have reached a higher maturity level where changes are not as constant.
> If this isn't suitable for your project, we recommend pinning to a known version or using the previous major version.

### Determining the installed version

If you've upgraded to the latest version but aren't seeing any new features you were expecting then your python environment is likely still using an older version.

You can determine the version that is being used at runtime with:

```py
import cloudflare
print(cloudflare.__version__)
```

## Requirements

Python 3.8 or higher.

## Contributing

See [the contributing documentation](./CONTRIBUTING.md).<|MERGE_RESOLUTION|>--- conflicted
+++ resolved
@@ -389,15 +389,8 @@
 This package generally follows [SemVer](https://semver.org/spec/v2.0.0.html) conventions, though certain backwards-incompatible changes may be released as minor versions:
 
 1. Changes that only affect static types, without breaking runtime behavior.
-<<<<<<< HEAD
-2. Changes to library internals which are technically public but not intended or documented for external use. _(Please open a GitHub issue to let us know if you are relying on such internals.)_
-3. Changes that we do not expect to impact the vast majority of users in practice.
-
-We take backwards-compatibility seriously and work hard to ensure you can rely on a smooth upgrade experience.
-=======
 1. Changes to library internals which are technically public but not intended or documented for external use. _(Please open a GitHub issue to let us know if you are relying on such internals)_.
 1. Changes that we do not expect to impact the vast majority of users in practice.
->>>>>>> 73b0636f
 
 > [!WARNING]
 > In addition to the above, changes to type names, structure or methods _may_ occur as we stabilise the automated codegen pipeline. This will be removed in the future once we are further along and the service owner OpenAPI schemas have reached a higher maturity level where changes are not as constant.
