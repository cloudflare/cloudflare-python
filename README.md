--- conflicted
+++ resolved
@@ -6,11 +6,6 @@
 application. The library includes type definitions for all request params and response fields,
 and offers both synchronous and asynchronous clients powered by [httpx](https://github.com/encode/httpx).
 
-<<<<<<< HEAD
-It is generated with [Stainless](https://www.stainless.com/).
-
-=======
->>>>>>> 4ee1cdb1
 ## Documentation
 
 The REST API documentation can be found on [developers.cloudflare.com](https://developers.cloudflare.com/api). The full API of this library can be found in [api.md](api.md).
