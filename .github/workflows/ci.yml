name: CI

on:
  push:
    branches:
      - main
  pull_request:
    branches:
      - main
      - next

concurrency:
  group: ${{ github.workflow }}-${{ github.ref }}
  cancel-in-progress: true

jobs:
  lint:
    name: lint
    runs-on: ubuntu-latest
    timeout-minutes: 5

    steps:
      - uses: actions/checkout@v4

      - name: Install Rye
        run: |
          curl -sSf https://rye.astral.sh/get | bash
          echo "$HOME/.rye/shims" >> $GITHUB_PATH
        env:
          RYE_VERSION: '0.35.0'
          RYE_INSTALL_OPTION: '--yes'

      - name: Install dependencies
        run: rye sync --all-features

      - name: Run lints
        run: ./scripts/lint
  test:
    name: test
    runs-on: ubuntu-latest
    timeout-minutes: 30

    steps:
      - uses: actions/checkout@v4

      - name: Install Rye
        run: |
          curl -sSf https://rye.astral.sh/get | bash
          echo "$HOME/.rye/shims" >> $GITHUB_PATH
        env:
          RYE_VERSION: '0.35.0'
          RYE_INSTALL_OPTION: '--yes'

      - name: Bootstrap
        run: ./scripts/bootstrap

      - name: Run tests
        run: ./scripts/test
  examples:
    name: examples
    runs-on: ubuntu-latest
    timeout-minutes: 5

    steps:
      - uses: actions/checkout@v4

      - name: Install Rye
        run: |
          curl -sSf https://rye.astral.sh/get | bash
          echo "$HOME/.rye/shims" >> $GITHUB_PATH
        env:
          RYE_VERSION: '0.35.0'
          RYE_INSTALL_OPTION: '--yes'
      - name: Install dependencies
        run: |
          rye sync --all-features

      - env:
          CLOUDFLARE_ACCOUNT_ID: f037e56e89293a057740de681ac9abbe
          CLOUDFLARE_EMAIL: terraform-acceptance-test@cfapi.net
          CLOUDFLARE_ZONE_ID: 0da42c8d2132a9ddaf714f9e7c920711
          CLOUDFLARE_API_KEY: ${{ secrets.CLOUDFLARE_API_KEY }}
        run: |
<<<<<<< HEAD
            rye run python ./examples/ai/demo.py
=======
            rye run python ./examples/ai/demo.py
            rye run python ./examples/dns/record.py
>>>>>>> fd580c6a
<|MERGE_RESOLUTION|>--- conflicted
+++ resolved
@@ -81,9 +81,5 @@
           CLOUDFLARE_ZONE_ID: 0da42c8d2132a9ddaf714f9e7c920711
           CLOUDFLARE_API_KEY: ${{ secrets.CLOUDFLARE_API_KEY }}
         run: |
-<<<<<<< HEAD
             rye run python ./examples/ai/demo.py
-=======
-            rye run python ./examples/ai/demo.py
-            rye run python ./examples/dns/record.py
->>>>>>> fd580c6a
+            rye run python ./examples/dns/record.py