--- conflicted
+++ resolved
@@ -4,11 +4,8 @@
 
 from typing_extensions import TYPE_CHECKING, List, TypeAlias, TypeAliasType
 
-<<<<<<< HEAD
-=======
 from ..._compat import PYDANTIC_V2
 
->>>>>>> 3ebf1224
 __all__ = ["Trace"]
 
 
